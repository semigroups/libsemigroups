//
// libsemigroups - C++ library for semigroups and monoids
// Copyright (C) 2019 James D. Mitchell
//
// This program is free software: you can redistribute it and/or modify
// it under the terms of the GNU General Public License as published by
// the Free Software Foundation, either version 3 of the License, or
// (at your option) any later version.
//
// This program is distributed in the hope that it will be useful,
// but WITHOUT ANY WARRANTY; without even the implied warranty of
// MERCHANTABILITY or FITNESS FOR A PARTICULAR PURPOSE.  See the
// GNU General Public License for more details.
//
// You should have received a copy of the GNU General Public License
// along with this program.  If not, see <http://www.gnu.org/licenses/>.
//

#ifndef LIBSEMIGROUPS_CONTAINERS_HPP_
#define LIBSEMIGROUPS_CONTAINERS_HPP_

#include <algorithm>         // for max
#include <array>             // for array
#include <cstddef>           // for size_t
#include <functional>        // for hash
#include <initializer_list>  // for initializer_list
#include <iterator>          // for reverse_iterator, distance
#include <sstream>           // for operator<<, ostream
#include <string>            // for to_string
#include <type_traits>       // for decay_t, false_type, is_def...
#include <utility>           // for forward
#include <vector>            // for vector, allocator

#include "debug.hpp"     // for LIBSEMIGROUPS_ASSERT
#include "iterator.hpp"  // for ConstIteratorStateful, ConstItera...

namespace libsemigroups {
  namespace detail {
    template <typename T, size_t N>
    class StaticTriVector2 {
      // So that StaticTriVector2<T, N> can access private data members
      // of StaticTriVector2<S, M> and vice versa.
      template <typename S, size_t M>
      friend class StaticTriVector2;

     public:
      // Aliases for iterators
      using const_iterator =
          typename std::array<T, N*(N + 1) / 2>::const_iterator;

      StaticTriVector2(StaticTriVector2 const&) = default;
      StaticTriVector2(StaticTriVector2&&)      = default;
      StaticTriVector2& operator=(StaticTriVector2 const&) = default;
      StaticTriVector2& operator=(StaticTriVector2&&) = default;
      ~StaticTriVector2()                            = default;

      StaticTriVector2() : _data(), _sizes() {
        clear();
      }

      // Not noexcept since std::array::fill is not.
      void clear() {
        _sizes.fill(0);
      }

      // Not noexcept because std::array::operator[] isn't
      void push_back(size_t depth, T x) {
        LIBSEMIGROUPS_ASSERT(depth < N);
        LIBSEMIGROUPS_ASSERT(_sizes[depth] < N - depth);
        _data[depth * (2 * N - depth + 1) / 2 + _sizes[depth]] = x;
        _sizes[depth]++;
      }

      // Not noexcept because std::array::operator[] isn't
      inline T back(size_t depth) const {
        LIBSEMIGROUPS_ASSERT(depth < N);
        return _data[depth * (2 * N - depth + 1) / 2 + _sizes[depth] - 1];
      }

      // Not noexcept because std::array::operator[] isn't
      inline T const& at(size_t depth, size_t index) const {
        LIBSEMIGROUPS_ASSERT(depth < N);
        LIBSEMIGROUPS_ASSERT(index < _sizes[depth]);
        return _data[depth * (2 * N - depth + 1) / 2 + index];
      }

      // Not noexcept because std::array::operator[] isn't
      inline size_t size(size_t depth) const {
        LIBSEMIGROUPS_ASSERT(depth < N);
        return _sizes[depth];
      }

      inline const_iterator cbegin(size_t depth) const noexcept {
        LIBSEMIGROUPS_ASSERT(depth < N);
        return _data.cbegin() + depth * (2 * N - depth + 1) / 2;
      }

      // Not noexcept because std::array::operator[] isn't
      inline const_iterator cend(size_t depth) const {
        LIBSEMIGROUPS_ASSERT(depth < N);
        return _data.cbegin() + depth * (2 * N - depth + 1) / 2 + _sizes[depth];
      }
<<<<<<< HEAD

      inline const_iterator begin(size_t depth) const noexcept {
        LIBSEMIGROUPS_ASSERT(depth < N);
        return _data.begin() + depth * (2 * N - depth + 1) / 2;
      }

      // Not noexcept because std::array::operator[] isn't
      inline const_iterator end(size_t depth) const {
        LIBSEMIGROUPS_ASSERT(depth < N);
        return _data.begin() + depth * (2 * N - depth + 1) / 2 + _sizes[depth];
      }

     private:
      std::array<T, N*(N + 1) / 2> _data;
      std::array<size_t, N>        _sizes;
    };

=======

      inline const_iterator begin(size_t depth) const noexcept {
        LIBSEMIGROUPS_ASSERT(depth < N);
        return _data.begin() + depth * (2 * N - depth + 1) / 2;
      }

      // Not noexcept because std::array::operator[] isn't
      inline const_iterator end(size_t depth) const {
        LIBSEMIGROUPS_ASSERT(depth < N);
        return _data.begin() + depth * (2 * N - depth + 1) / 2 + _sizes[depth];
      }

     private:
      std::array<T, N*(N + 1) / 2> _data;
      std::array<size_t, N>        _sizes;
    };

>>>>>>> 1111f8f0
    // Template class for 2-dimensional dynamic arrays.
    template <typename T, typename A = std::allocator<T>>
    class DynamicArray2 final {
      // So that DynamicArray2<T> can access private data members of
      // DynamicArray2<S> and vice versa.
      template <typename S, typename B>
      friend class DynamicArray2;

     public:
      using allocator_type  = A;
      using value_type      = typename std::vector<T, A>::value_type;
      using reference       = typename std::vector<T, A>::reference;
      using const_reference = typename std::vector<T, A>::const_reference;
      using difference_type = typename std::vector<T, A>::difference_type;
      using size_type       = typename std::vector<T, A>::size_type;
      using const_pointer   = typename std::vector<T, A>::const_pointer;
      using pointer         = typename std::vector<T, A>::pointer;

      DynamicArray2(DynamicArray2 const&) = default;
      DynamicArray2(DynamicArray2&&)      = default;
      DynamicArray2& operator=(DynamicArray2 const&) = default;
      DynamicArray2& operator=(DynamicArray2&&) = default;

      ~DynamicArray2() = default;

      // Not noexcept because DynamicArray2::add_rows can throw.
      explicit DynamicArray2(size_type number_of_cols = 0,
                             size_type number_of_rows = 0,
                             T         default_val    = 0)
          : _vec(),
            _nr_used_cols(number_of_cols),
            _nr_unused_cols(0),
            _nr_rows(0),
            _default_val(default_val) {
        this->add_rows(number_of_rows);
      }

      // Not noexcept because DynamicArray2::DynamicArray2(size_type, size_type)
      // can throw.
      explicit DynamicArray2(std::initializer_list<std::initializer_list<T>> il)
          : DynamicArray2(il.begin()->size(), il.size()) {
        auto it = _vec.begin();
        for (auto const& row : il) {
          LIBSEMIGROUPS_ASSERT(row.size() == _nr_used_cols);
          std::copy(row.begin(), row.end(), it);
          it += _nr_used_cols + _nr_unused_cols;
        }
      }

      // Not noexcept
      template <typename S, typename B>
      DynamicArray2(DynamicArray2<S, B> const& copy,
                    size_type                  number_of_cols_to_add = 0)
          : _vec(),
            _nr_used_cols(copy._nr_used_cols),
            _nr_unused_cols(copy._nr_unused_cols),
            _nr_rows(copy.number_of_rows()),
            _default_val(copy._default_val) {
        if (number_of_cols_to_add <= _nr_unused_cols) {
          _vec.assign(copy._vec.cbegin(), copy._vec.cend());
          _nr_used_cols += number_of_cols_to_add;
          _nr_unused_cols -= number_of_cols_to_add;
          return;
        }

        size_type new_nr_cols = std::max(
            2 * number_of_cols(), number_of_cols_to_add + number_of_cols());
        _nr_used_cols += number_of_cols_to_add;
        _nr_unused_cols = new_nr_cols - _nr_used_cols;

        _vec.reserve(new_nr_cols * _nr_rows);
        // TODO(later) improve
        for (size_type i = 0; i < _nr_rows; i++) {
          size_type j;
          for (j = 0; j < copy._nr_used_cols; j++) {
            _vec.push_back(copy.get(i, j));
          }
          for (; j < new_nr_cols; j++) {
            _vec.push_back(_default_val);
          }
        }
      }

      // Not noexcept, since std::equal can throw
      bool operator==(DynamicArray2<T, A> const& that) const {
        if (_nr_used_cols != that._nr_used_cols || _nr_rows != that._nr_rows) {
          return false;
        }
        return std::equal(cbegin(), cend(), that.cbegin());
      }

      // Not noexcept, since operator== can throw
      bool operator!=(DynamicArray2<T, A> const& that) const {
        return !operator==(that);
      }

      bool empty() const noexcept {
        return _nr_rows == 0;
      }

      size_type size() const noexcept {
        return _nr_rows * _nr_used_cols;
      }

      size_type max_size() const noexcept {
        return _vec.max_size();
      }

      // Not noexcept, since std::fill can throw
      void fill(T const& val) {
        std::fill(_vec.begin(), _vec.end(), val);
      }

      void swap(DynamicArray2<T, A>& that) noexcept {
        _vec.swap(that._vec);
        std::swap(_nr_used_cols, that._nr_used_cols);
        std::swap(_nr_unused_cols, that._nr_unused_cols);
        std::swap(_nr_rows, that._nr_rows);
      }

      // Not noexcept because std::vector::operator[] isn't
      void swap(size_type i, size_type j, size_type k, size_type l) {
        LIBSEMIGROUPS_ASSERT(i < _nr_rows);
        LIBSEMIGROUPS_ASSERT(j < _nr_used_cols);
        LIBSEMIGROUPS_ASSERT(k < _nr_rows);
        LIBSEMIGROUPS_ASSERT(l < _nr_used_cols);
        std::swap(_vec[i * (_nr_used_cols + _nr_unused_cols) + j],
                  _vec[k * (_nr_used_cols + _nr_unused_cols) + l]);
      }

      // Not noexcept since std::swap_ranges can throw.
      void swap_rows(size_type i, size_type j) {
        LIBSEMIGROUPS_ASSERT(i < _nr_rows);
        LIBSEMIGROUPS_ASSERT(j < _nr_rows);
        size_type const number_of_cols = _nr_used_cols + _nr_unused_cols;
        std::swap_ranges(_vec.begin() + (i * number_of_cols),
                         _vec.begin() + ((i + 1) * number_of_cols),
                         _vec.begin() + (j * number_of_cols));
      }

      // The following is adapted from http://bit.ly/2X4xPlK
      // TODO(later) 1. make this a non-member function
      //             2. should perform checks that p actually permutes the
      //                given row
      // Not noexcept because std::vector::operator[] isn't
      void apply_row_permutation(std::vector<T> p) {
        for (size_type i = 0; i < p.size(); i++) {
          size_type current = i;
          while (i != p[current]) {
            size_type next = p[current];
            swap_rows(current, next);
            p[current] = current;
            current    = next;
          }
          p[current] = current;
        }
      }

      void clear() noexcept {
        _nr_unused_cols += _nr_used_cols;
        _nr_used_cols = 0;
        _nr_rows      = 0;
        _vec.clear();  // noexcept
      }

      // Throws if the assignment operator of T throws
      void shrink_rows_to(size_type n) {
        if (n < _nr_rows) {
          shrink_rows_to(0, n);
        }
      }

      void shrink_rows_to(size_type first, size_type last) {
        LIBSEMIGROUPS_ASSERT(first <= last);
        LIBSEMIGROUPS_ASSERT(first <= _nr_rows);
        LIBSEMIGROUPS_ASSERT(last <= _nr_rows);

        auto nr_cols = _nr_used_cols + _nr_unused_cols;
        _vec.erase(_vec.begin() + last * nr_cols, _vec.end());
        _vec.erase(_vec.begin(), _vec.begin() + first * nr_cols);
        _vec.shrink_to_fit();
        _nr_rows = last - first;
      }

      // Throws if the assignment operator of T throws
      void erase_column(size_type i) {
        LIBSEMIGROUPS_ASSERT(i < _nr_used_cols);
        size_type const n = _nr_used_cols + _nr_unused_cols;
        for (auto it = _vec.rbegin() + (n - i); it < _vec.rend(); it += n) {
          _vec.erase(it.base());
        }
        _nr_used_cols--;
      }

      // Not noexcept since std::vector::resize can throw.
      void inline add_rows(size_type nr) {
        _nr_rows += nr;
        if (nr != 0) {
          _vec.resize(_vec.size() + (_nr_used_cols + _nr_unused_cols) * nr,
                      _default_val);
        }
      }

      void inline set_default_value(T val) noexcept {
        _default_val = val;
      }

      // Not noexcept
      void add_cols(size_type nr) {
        if (nr <= _nr_unused_cols) {
          _nr_used_cols += nr;
          _nr_unused_cols -= nr;
          return;
        }

        size_type old_nr_cols = _nr_used_cols + _nr_unused_cols;
        size_type new_nr_cols = std::max(2 * old_nr_cols, nr + old_nr_cols);
        if (_nr_rows != 0) {
          _vec.resize(new_nr_cols * _nr_rows, _default_val);

          typename std::vector<T>::iterator old_it(
              _vec.begin() + (old_nr_cols * _nr_rows) - old_nr_cols);
          typename std::vector<T>::iterator new_it(
              _vec.begin() + (new_nr_cols * _nr_rows) - new_nr_cols);

          while (old_it != _vec.begin()) {
            std::move(old_it, old_it + _nr_used_cols, new_it);
            old_it -= old_nr_cols;
            new_it -= new_nr_cols;
          }
        }
        _nr_used_cols += nr;
        _nr_unused_cols = new_nr_cols - _nr_used_cols;
      }

      // Not noexcept because std::vector::operator[] isn't
      void inline set(size_type i, size_type j, T val) {
        LIBSEMIGROUPS_ASSERT(i < _nr_rows && j < _nr_used_cols);
        _vec[i * (_nr_used_cols + _nr_unused_cols) + j] = val;
      }

      // Not noexcept because std::vector::operator[] isn't
      inline T get(size_type i, size_type j) const {
        LIBSEMIGROUPS_ASSERT(i < _nr_rows && j < _nr_used_cols);
        return _vec[i * (_nr_used_cols + _nr_unused_cols) + j];
      }

      size_type number_of_rows() const noexcept {
        return _nr_rows;
      }

      size_type number_of_cols() const noexcept {
        return _nr_used_cols;
      }

      // Not noexcept
      template <typename S, typename B>
      void append(DynamicArray2<S, B> const& copy) {
        LIBSEMIGROUPS_ASSERT(copy._nr_used_cols == _nr_used_cols);

        size_type old_nr_rows = _nr_rows;
        add_rows(copy._nr_rows);

        if (copy._nr_unused_cols == _nr_unused_cols) {
          std::copy(copy._vec.begin(),
                    copy._vec.end(),
                    _vec.begin()
                        + (_nr_used_cols + _nr_unused_cols) * old_nr_rows);
        } else {  // TODO(later) improve this
          for (size_type i = old_nr_rows; i < _nr_rows; i++) {
            for (size_type j = 0; j < _nr_used_cols; j++) {
              set(i, j, copy.get(i - old_nr_rows, j));
            }
          }
        }
      }

      // Not noexcept
      void reserve(size_type number_of_rows) {
        _vec.reserve(number_of_rows * (_nr_unused_cols + _nr_used_cols));
      }

     private:
      std::vector<T, A> _vec;
      size_type         _nr_used_cols;
      size_type         _nr_unused_cols;
      size_type         _nr_rows;
      T                 _default_val;

      // Helper functions for iterators
      static inline size_type remainder(difference_type a,
                                        difference_type b) noexcept {
        if (a >= 0) {
          return a % b;
        } else {
          return (a % b) + b;
        }
      }

      static inline size_type quotient(difference_type a,
                                       difference_type b) noexcept {
        if (a % b >= 0) {
          return a / b;
        } else {
          return (a / b) - 1;
        }
      }

      // Types for ConstIteratorStateful
      template <typename TInternalIteratorType>
      friend struct AddAssign;

      template <typename TInternalIteratorType>
      struct AddAssign {
        TInternalIteratorType& operator()(DynamicArray2 const*   da,
                                          TInternalIteratorType& it,
                                          size_type val) const noexcept {
          if (da->_nr_unused_cols == 0 || val == 0) {
            return it += val;
          }
          size_type s = da->number_of_cols();
          size_type n = da->_nr_unused_cols;

          size_type q = val / s;
          size_type r = val % s;

          difference_type p = it - da->_vec.cbegin();
          it += q * (s + n) + r;

          if (r + remainder(p, s + n) >= s) {
            it += n;
          }
          return it;
        }
      };

      template <typename TInternalIteratorType>
      friend struct SubtractAssign;

      template <typename TInternalIteratorType>
      struct SubtractAssign {
        TInternalIteratorType& operator()(DynamicArray2 const*   da,
                                          TInternalIteratorType& it,
                                          size_type val) const noexcept {
          if (da->_nr_unused_cols == 0 || val == 0) {
            return it -= val;
          }
          size_type s = da->number_of_cols();
          size_type n = da->_nr_unused_cols;

          size_type q = val / s;
          size_type r = val % s;

          difference_type p = it - da->_vec.cbegin();
          it -= (q * (s + n) + r);
          if (remainder(p, s + n) < r) {
            it -= n;
          }
          return it;
        }
      };

      template <typename TOperator, typename TInternalIteratorType>
      struct PrefixIncrement {
        TInternalIteratorType&
        operator()(DynamicArray2 const*   da,
                   TInternalIteratorType& it) const noexcept {
          return TOperator()(da, it, 1);
        }
      };

      template <typename TOperator, typename TInternalIteratorType>
      struct PrefixDecrement {
        TInternalIteratorType&
        operator()(DynamicArray2 const*   da,
                   TInternalIteratorType& it) const noexcept {
          return TOperator()(da, it, 1);
        }
      };

      template <typename TInternalIteratorType>
      friend struct Difference;

      template <typename TInternalIteratorType>
      struct Difference {
        inline difference_type
        operator()(DynamicArray2 const*         da1,
                   TInternalIteratorType const& it1,
                   DynamicArray2 const*         da2,
                   TInternalIteratorType const& it2) const noexcept {
          LIBSEMIGROUPS_ASSERT(da1 == da2);
          (void) da2;
          difference_type s = da1->_nr_used_cols;
          difference_type n = da1->_nr_unused_cols;
          difference_type b = it1 - da1->_vec.begin();
          difference_type a = it2 - da1->_vec.begin();
          return (b - a) - n * (quotient(b, s + n) - quotient(a, s + n));
        }
      };

      template <typename TInternalIteratorType>
      friend struct ColumnAddAssign;

      template <typename TInternalIteratorType>
      struct ColumnAddAssign {
        TInternalIteratorType& operator()(DynamicArray2 const*   da,
                                          TInternalIteratorType& it,
                                          size_type val) const noexcept {
          return it += val * (da->_nr_used_cols + da->_nr_unused_cols);
        }
      };

      template <typename TInternalIteratorType>
      friend struct ColumnSubtractAssign;

      template <typename TInternalIteratorType>
      struct ColumnSubtractAssign {
        TInternalIteratorType& operator()(DynamicArray2 const*   da,
                                          TInternalIteratorType& it,
                                          size_type val) const noexcept {
          return it -= val * (da->_nr_used_cols + da->_nr_unused_cols);
        }
      };

      template <typename TInternalIteratorType>
      friend struct ColumnDifference;

      template <typename TInternalIteratorType>
      struct ColumnDifference {
        inline difference_type
        operator()(DynamicArray2 const*         da1,
                   TInternalIteratorType const& it1,
                   DynamicArray2 const*         da2,
                   TInternalIteratorType const& it2) const noexcept {
          LIBSEMIGROUPS_ASSERT(da1 == da2);
          (void) da2;
          return (it1 - it2)
                 / static_cast<difference_type>(da1->_nr_used_cols
                                                + da1->_nr_unused_cols);
        }
      };

      // Aliases for iterators
      using internal_const_iterator_type =
          typename std::vector<T, A>::const_iterator;

      using internal_iterator_type = typename std::vector<T, A>::iterator;

      struct IteratorTraits : public detail::IteratorTraits<std::vector<T, A>> {
        using state_type = DynamicArray2<T, A>*;
        using AddAssign  = DynamicArray2::AddAssign<internal_iterator_type>;
        using SubtractAssign
            = DynamicArray2::SubtractAssign<internal_iterator_type>;
        using PrefixIncrement = DynamicArray2::PrefixIncrement<
            DynamicArray2::AddAssign<internal_iterator_type>,
            internal_iterator_type>;
        using PrefixDecrement = DynamicArray2::PrefixDecrement<
            DynamicArray2::SubtractAssign<internal_iterator_type>,
            internal_iterator_type>;
        using Difference = DynamicArray2::Difference<internal_iterator_type>;
      };

      struct ConstIteratorTraits
          : public detail::ConstIteratorTraits<std::vector<T, A>> {
        using state_type = DynamicArray2<T, A> const*;
        using AddAssign
            = DynamicArray2::AddAssign<internal_const_iterator_type>;
        using SubtractAssign
            = DynamicArray2::SubtractAssign<internal_const_iterator_type>;
        using PrefixIncrement = DynamicArray2::PrefixIncrement<
            DynamicArray2::AddAssign<internal_const_iterator_type>,
            internal_const_iterator_type>;
        using PrefixDecrement = DynamicArray2::PrefixDecrement<
            DynamicArray2::SubtractAssign<internal_const_iterator_type>,
            internal_const_iterator_type>;
        using Difference
            = DynamicArray2::Difference<internal_const_iterator_type>;
      };

      struct ColumnIteratorTraits
          : public detail::IteratorTraits<std::vector<T, A>> {
        using state_type      = DynamicArray2<T, A>*;
        using AddAssign       = ColumnAddAssign<internal_iterator_type>;
        using SubtractAssign  = ColumnSubtractAssign<internal_iterator_type>;
        using PrefixIncrement = DynamicArray2::PrefixIncrement<
            ColumnAddAssign<internal_iterator_type>,
            internal_iterator_type>;
        using PrefixDecrement = DynamicArray2::PrefixDecrement<
            ColumnSubtractAssign<internal_iterator_type>,
            internal_iterator_type>;
        using Difference = ColumnDifference<internal_iterator_type>;
      };

      struct ConstColumnIteratorTraits
          : public detail::ConstIteratorTraits<std::vector<T, A>> {
        using state_type = DynamicArray2<T, A> const*;
        using AddAssign  = ColumnAddAssign<internal_const_iterator_type>;
        using SubtractAssign
            = ColumnSubtractAssign<internal_const_iterator_type>;
        using PrefixIncrement = DynamicArray2::PrefixIncrement<
            ColumnAddAssign<internal_const_iterator_type>,
            internal_const_iterator_type>;
        using PrefixDecrement = DynamicArray2::PrefixDecrement<
            ColumnSubtractAssign<internal_const_iterator_type>,
            internal_const_iterator_type>;
        using Difference = ColumnDifference<internal_const_iterator_type>;
      };

     public:
      using iterator       = IteratorStateful<IteratorTraits>;
      using const_iterator = ConstIteratorStateful<ConstIteratorTraits>;

      using column_iterator = IteratorStateful<ColumnIteratorTraits>;
      using const_column_iterator
          = ConstIteratorStateful<ConstColumnIteratorTraits>;

      iterator begin() noexcept {
        return iterator(this, _vec.begin());
      }

      iterator end() noexcept {
        return iterator(this, _vec.end());
      }

      const_iterator cbegin() const noexcept {
        return const_iterator(this, _vec.cbegin());
      }

      const_iterator cend() const noexcept {
        return const_iterator(this, _vec.cend());
      }

      typedef std::reverse_iterator<iterator>       reverse_iterator;
      typedef std::reverse_iterator<const_iterator> const_reverse_iterator;

      // Not noexcept
      reverse_iterator rbegin() {
        return reverse_iterator(end());
      }

      // Not noexcept
      reverse_iterator rend() {
        return reverse_iterator(begin());
      }

      // Not noexcept
      const_reverse_iterator rbegin() const {
        return const_reverse_iterator(end());
      }

      // Not noexcept
      const_reverse_iterator rend() const {
        return const_reverse_iterator(begin());
      }

      // Not noexcept
      const_reverse_iterator crbegin() const {
        return const_reverse_iterator(cend());
      }

      // Not noexcept
      const_reverse_iterator crend() const {
        return const_reverse_iterator(cbegin());
      }

      iterator begin_row(size_type row_index) noexcept {
        LIBSEMIGROUPS_ASSERT(row_index < _nr_rows);
        return iterator(
            this, _vec.begin() + (_nr_used_cols + _nr_unused_cols) * row_index);
      }

      iterator end_row(size_type row_index) noexcept {
        LIBSEMIGROUPS_ASSERT(row_index < _nr_rows);
        return begin_row(row_index) + _nr_used_cols;
      }

      column_iterator begin_column(size_type col_index) noexcept {
        LIBSEMIGROUPS_ASSERT(col_index < _nr_used_cols);
        return column_iterator(this, _vec.begin() + col_index);
      }

      column_iterator end_column(size_type col_index) noexcept {
        LIBSEMIGROUPS_ASSERT(col_index < _nr_used_cols);
        return column_iterator(this, _vec.end() + col_index);
      }

      const_iterator cbegin_row(size_type row_index) const noexcept {
        LIBSEMIGROUPS_ASSERT(row_index < _nr_rows);
        return const_iterator(
            this,
            _vec.cbegin() + (_nr_used_cols + _nr_unused_cols) * row_index);
      }

      const_iterator cend_row(size_type row_index) const noexcept {
        LIBSEMIGROUPS_ASSERT(row_index < _nr_rows);
        return cbegin_row(row_index) + _nr_used_cols;
      }

      const_column_iterator cbegin_column(size_type col_index) const noexcept {
        LIBSEMIGROUPS_ASSERT(col_index < _nr_used_cols);
        return const_column_iterator(this, _vec.begin() + col_index);
      }

      const_column_iterator cend_column(size_type col_index) const noexcept {
        LIBSEMIGROUPS_ASSERT(col_index < _nr_used_cols);
        return const_column_iterator(this, _vec.end() + col_index);
      }
    };

    // StaticVector1 wraps an array, providing it with some of the syntax of
    // std::vector.
    // TODO(later) add tests specifically targeting this class
    template <typename T, size_t N>
    class StaticVector1 final {
      static_assert(std::is_default_constructible<T>::value,
                    "StaticVector1<T> requires T to be default-constructible");

     public:
      using value_type      = typename std::array<T, N>::value_type;
      using reference       = typename std::array<T, N>::reference;
      using const_reference = typename std::array<T, N>::const_reference;
      using difference_type = typename std::array<T, N>::difference_type;
      using size_type       = typename std::array<T, N>::size_type;
      using const_pointer   = typename std::array<T, N>::const_pointer;
      using pointer         = typename std::array<T, N>::pointer;

      StaticVector1() : _array(), _size(0) {}

      StaticVector1(size_type n, value_type val) : StaticVector1() {
        LIBSEMIGROUPS_ASSERT(n <= N);
        for (size_type i = 0; i < n; ++i) {
          push_back(val);
        }
      }

      template <typename It>
      StaticVector1(It const& first, It const& last) : StaticVector1() {
        LIBSEMIGROUPS_ASSERT(static_cast<size_type>(std::distance(first, last))
                             <= N);
        for (auto it = first; it != last; ++it) {
          push_back(*it);
        }
      }

      StaticVector1(StaticVector1 const&) = default;
      StaticVector1(StaticVector1&&)      = default;
      StaticVector1& operator=(StaticVector1 const&) = default;
      StaticVector1& operator=(StaticVector1&&) = default;

      ~StaticVector1() = default;

      StaticVector1(std::initializer_list<T> il) : StaticVector1() {
        for (auto x : il) {
          push_back(x);
        }
      }

      // not noexcept because std::equal may not be
      bool operator==(StaticVector1 const& that) const {
        return size() == that.size()
               && std::equal(cbegin(), cend(), that.cbegin());
      }

      void clear() noexcept {
        _size = 0;
      }

      // Not noexcept because std::array::operator[] isn't
      void push_back(T x) {
        LIBSEMIGROUPS_ASSERT(_size < N);
        _array[_size] = x;
        _size++;
      }

      template <typename... Ss>
      void emplace_back(Ss&&... params) {
        LIBSEMIGROUPS_ASSERT(_size < N);
        _array[_size] = T(std::forward<Ss>(params)...);
        _size++;
      }

      size_t size() const noexcept {
        return _size;
      }

      size_t empty() const noexcept {
        return size() == 0;
      }

      void pop_back() {
        if (_size != 0) {
          _size--;
        }
      }

      // Not noexcept because std::array::operator[] isn't
      T const& back() const {
        LIBSEMIGROUPS_ASSERT(_size != 0);
        return _array[_size - 1];
      }

      // Not noexcept because std::array::operator[] isn't
      T& back() {
        LIBSEMIGROUPS_ASSERT(_size != 0);
        return _array[_size - 1];
      }

      using iterator       = typename std::array<T, N>::iterator;
      using const_iterator = typename std::array<T, N>::const_iterator;
      using const_reverse_iterator =
          typename std::array<T, N>::const_reverse_iterator;

      // noexcept because std::array::cbegin is noexcept
      inline const_iterator cbegin() const noexcept {
        return _array.cbegin();
      }

      inline const_reverse_iterator crbegin() const noexcept {
        return _array.crbegin() + (N - size());
      }

      // noexcept because std::array::cbegin is noexcept
      inline const_iterator cend() const noexcept {
        return _array.cbegin() + _size;
      }

      inline const_reverse_iterator crend() const noexcept {
        return _array.crend();
      }

      // noexcept because std::array::begin is noexcept
      inline iterator begin() noexcept {
        return _array.begin();
      }

      // noexcept because std::array::begin is noexcept
      inline iterator end() noexcept {
        return _array.begin() + _size;
      }

      // noexcept because std::array::cbegin is noexcept
      inline const_iterator begin() const noexcept {
        return _array.cbegin();
      }

      // noexcept because std::array::cbegin is noexcept
      inline const_iterator end() const noexcept {
        return _array.cbegin() + _size;
      }

      // not noexcept because std::copy can throw
      inline iterator erase(iterator first, iterator last) {
        iterator const old_end = end();
        std::copy(last, end(), first);
        _size -= std::distance(first, last);
        return (last == old_end ? end() : first + 1);
      }

      // not noexcept because iterator operations may throw
      inline void resize(size_t count) {
        LIBSEMIGROUPS_ASSERT(count <= N);
        if (count >= _size) {
          for (auto it = begin() + _size; it < begin() + (count - _size);
               ++it) {
            *it = T();
          }
        }
        _size = count;
      }

      // Not noexcept because std::array::operator[] isn't
      T& operator[](size_t pos) {
        return _array[pos];
      }

      // Not noexcept because std::array::operator[] isn't
      T const& operator[](size_t pos) const {
        return _array[pos];
      }

      template <class InputIt>
      iterator insert(const_iterator pos, InputIt first, InputIt last) {
        size_type const M = std::distance(first, last);
        LIBSEMIGROUPS_ASSERT(_size + M <= N);
        LIBSEMIGROUPS_ASSERT(cend() - pos <= _array.cend() - cend());
        // Is there a better way of initialising it?
        iterator pos_copy = begin() + std::distance(cbegin(), pos);
        for (iterator it = end(); it-- > pos_copy;) {
          *(it + M) = std::move(*it);
        }
        iterator it = pos_copy;
        for (auto copy = first; copy != last; ++it, ++copy) {
          *it = *copy;
        }
        _size += M;
        return it - M;
      }

     private:
      std::array<T, N> _array;
      size_t           _size;
    };

    template <typename T, size_t N>
    std::ostream& operator<<(std::ostream& os, StaticVector1<T, N> const& vec) {
      if (vec.empty()) {
        os << "{}";
        return os;
      }
      os << "{{";  // {{ is an escaped single { for fmt
      for (auto it = vec.cbegin(); it < vec.cend() - 1; ++it) {
        os << std::to_string(*it) << ", ";
      }
      os << std::to_string(*(vec.cend() - 1)) << "}}";
      return os;
    }

    // Currently only supports N x N 2-dimensional static vectors
    template <typename T, size_t N>
    class StaticVector2 final {
      // So that StaticVector2<T, N> can access private data members of
      // StaticVector2<S, M> and vice versa.
      template <typename S, size_t M>
      friend class StaticVector2;

     public:
      StaticVector2() : _arrays(), _sizes() {
        clear();
      }

      StaticVector2(StaticVector2 const&) = default;
      StaticVector2(StaticVector2&&)      = default;
      StaticVector2& operator=(StaticVector2 const&) = default;
      StaticVector2& operator=(StaticVector2&&) = default;
      ~StaticVector2()                          = default;

      // Not noexcept since std::array::fill is not.
      void clear() {
        _sizes.fill(0);
      }

      // Not noexcept because std::array::operator[] isn't
      void push_back(size_t depth, T x) {
        LIBSEMIGROUPS_ASSERT(depth < N);
        LIBSEMIGROUPS_ASSERT(_sizes[depth] < N);
        _arrays[depth][_sizes[depth]] = x;
        _sizes[depth]++;
      }

      // Not noexcept because std::array::operator[] isn't
      inline T back(size_t depth) const {
        LIBSEMIGROUPS_ASSERT(depth < N);
        return _arrays[depth][_sizes[depth] - 1];
      }

      // Not noexcept because std::array::operator[] isn't
      inline T const& at(size_t depth, size_t index) const {
        LIBSEMIGROUPS_ASSERT(depth < N);
        LIBSEMIGROUPS_ASSERT(index < _sizes[depth]);
        return _arrays[depth][index];
      }

      // Not noexcept because std::array::operator[] isn't
      inline size_t size(size_t depth) const {
        LIBSEMIGROUPS_ASSERT(depth < N);
        return _sizes[depth];
      }

      // Not noexcept because std::array::operator[] isn't
      inline typename std::array<T, N>::const_iterator
      cbegin(size_t depth) const {
        LIBSEMIGROUPS_ASSERT(depth < N);
        return _arrays[depth].cbegin();
      }

      // Not noexcept because std::array::operator[] isn't
      inline typename std::array<T, N>::const_iterator
      cend(size_t depth) const {
        LIBSEMIGROUPS_ASSERT(depth < N);
        return _arrays[depth].cbegin() + _sizes[depth];
      }

      // Not noexcept because std::array::operator[] isn't
      inline typename std::array<T, N>::iterator begin(size_t depth) {
        LIBSEMIGROUPS_ASSERT(depth < N);
        return _arrays[depth].begin();
      }

      // Not noexcept because std::array::operator[] isn't
      inline typename std::array<T, N>::iterator end(size_t depth) {
        LIBSEMIGROUPS_ASSERT(depth < N);
        return _arrays[depth].begin() + _sizes[depth];
      }

     private:
      std::array<std::array<T, N>, N> _arrays;
      std::array<size_t, N>           _sizes;
    };

    // Currently only supports N x N 2-dimensional arrays
    template <typename T, size_t N>
    class Array2 final {
      // So that Array2<T, N> can access private data members of
      // Array2<S, M> and vice versa.
      template <typename S, size_t M>
      friend class Array2;

     public:
      Array2()              = default;
      Array2(Array2 const&) = default;
      Array2(Array2&&)      = default;
      Array2& operator=(Array2 const&) = default;
      Array2& operator=(Array2&&) = default;
      ~Array2()                   = default;

      // Not noexcept cos std::array::fill isn't
      inline void fill(T const& value) {
        for (auto& x : _arrays) {
          x.fill(value);
        }
      }

      // Not noexcept because std::array::operator[] isn't
      inline std::array<T, N>& operator[](size_t depth) {
        LIBSEMIGROUPS_ASSERT(depth < N);
        return _arrays[depth];
      }

      // Not noexcept because std::array::at can throw
      inline T const& at(size_t depth, size_t index) const {
        return _arrays.at(depth).at(index);
      }

      // Not noexcept because std::array::operator[] isn't
      inline typename std::array<T, N>::const_iterator
      cbegin(size_t depth) const {
        LIBSEMIGROUPS_ASSERT(depth < N);
        return _arrays[depth].cbegin();
      }

      // Not noexcept because std::array::operator[] isn't
      inline typename std::array<T, N>::const_iterator
      cend(size_t depth) const {
        LIBSEMIGROUPS_ASSERT(depth < N);
        return _arrays[depth].cend();
      }

      // Not noexcept because std::array::operator[] isn't
      inline typename std::array<T, N>::iterator begin(size_t depth) {
        LIBSEMIGROUPS_ASSERT(depth < N);
        return _arrays[depth].begin();
      }

      // Not noexcept because std::array::operator[] isn't
      inline typename std::array<T, N>::iterator end(size_t depth) {
        LIBSEMIGROUPS_ASSERT(depth < N);
        return _arrays[depth].end();
      }

     private:
      std::array<std::array<T, N>, N> _arrays;
    };

    template <typename T>
    struct IsDynamicArray2Helper : std::false_type {};

    template <typename T, typename A>
    struct IsDynamicArray2Helper<DynamicArray2<T, A>> : std::true_type {};

  }  // namespace detail

  template <typename T>
  static constexpr bool IsDynamicArray2
      = detail::IsDynamicArray2Helper<std::decay_t<T>>::value;

}  // namespace libsemigroups

namespace std {
  template <typename T, size_t N>
  struct hash<libsemigroups::detail::StaticVector1<T, N>> {
    size_t
    operator()(libsemigroups::detail::StaticVector1<T, N> const& sv) const {
      size_t seed = 0;
      for (T const& x : sv) {
        seed ^= std::hash<T>()(x) + 0x9e3779b97f4a7c16 + (seed << 6)
                + (seed >> 2);
      }
      return seed;
    }
  };
}  // namespace std
#endif  // LIBSEMIGROUPS_CONTAINERS_HPP_<|MERGE_RESOLUTION|>--- conflicted
+++ resolved
@@ -52,7 +52,7 @@
       StaticTriVector2(StaticTriVector2&&)      = default;
       StaticTriVector2& operator=(StaticTriVector2 const&) = default;
       StaticTriVector2& operator=(StaticTriVector2&&) = default;
-      ~StaticTriVector2()                            = default;
+      ~StaticTriVector2()                             = default;
 
       StaticTriVector2() : _data(), _sizes() {
         clear();
@@ -100,7 +100,6 @@
         LIBSEMIGROUPS_ASSERT(depth < N);
         return _data.cbegin() + depth * (2 * N - depth + 1) / 2 + _sizes[depth];
       }
-<<<<<<< HEAD
 
       inline const_iterator begin(size_t depth) const noexcept {
         LIBSEMIGROUPS_ASSERT(depth < N);
@@ -118,25 +117,6 @@
       std::array<size_t, N>        _sizes;
     };
 
-=======
-
-      inline const_iterator begin(size_t depth) const noexcept {
-        LIBSEMIGROUPS_ASSERT(depth < N);
-        return _data.begin() + depth * (2 * N - depth + 1) / 2;
-      }
-
-      // Not noexcept because std::array::operator[] isn't
-      inline const_iterator end(size_t depth) const {
-        LIBSEMIGROUPS_ASSERT(depth < N);
-        return _data.begin() + depth * (2 * N - depth + 1) / 2 + _sizes[depth];
-      }
-
-     private:
-      std::array<T, N*(N + 1) / 2> _data;
-      std::array<size_t, N>        _sizes;
-    };
-
->>>>>>> 1111f8f0
     // Template class for 2-dimensional dynamic arrays.
     template <typename T, typename A = std::allocator<T>>
     class DynamicArray2 final {
